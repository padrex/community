/**
 * Copyright (c) 2002-2011 "Neo Technology,"
 * Network Engine for Objects in Lund AB [http://neotechnology.com]
 *
 * This file is part of Neo4j.
 *
 * Neo4j is free software: you can redistribute it and/or modify
 * it under the terms of the GNU General Public License as published by
 * the Free Software Foundation, either version 3 of the License, or
 * (at your option) any later version.
 *
 * This program is distributed in the hope that it will be useful,
 * but WITHOUT ANY WARRANTY; without even the implied warranty of
 * MERCHANTABILITY or FITNESS FOR A PARTICULAR PURPOSE.  See the
 * GNU General Public License for more details.
 *
 * You should have received a copy of the GNU General Public License
 * along with this program.  If not, see <http://www.gnu.org/licenses/>.
 */
package org.neo4j.kernel.impl.nioneo.store;

import static org.neo4j.kernel.impl.util.FileUtils.truncateFile;

import java.io.File;
import java.io.FileOutputStream;
import java.io.IOException;
import java.io.RandomAccessFile;
import java.nio.ByteBuffer;
import java.nio.channels.FileChannel;
import java.util.LinkedList;
import java.util.concurrent.atomic.AtomicLong;

/**
 * This class generates unique ids for a resource type. For example, nodes in a
 * nodes space are connected to each other via relationships. On nodes and
 * relationship one can add properties. We have three different resource types
 * here (nodes, relationships and properties) where each resource needs a unique
 * id to be able to differ resources of the same type from each other. Creating
 * three id generators (one for each resource type ) will do the trick.
 * <p>
 * <CODE>IdGenerator</CODE> makes use of so called "defragged" ids. A
 * defragged id is an id that has been in use one or many times but the resource
 * that was using it doesn't exist anymore. This makes it possible to reuse the
 * id and that in turn makes it possible to write a resource store with fixed
 * records and size (you can calculate the position of a record by knowing the
 * id without using indexes or a translation table).
 * <p>
 * The id returned from {@link #nextId} may not be the lowest
 * available id but will be one of the defragged ids if such exist or the next
 * new free id that has never been used.
 * <p>
 * The {@link #freeId} will not check if the id passed in to it really is free.
 * Passing a non free id will corrupt the id generator and {@link #nextId}
 * method will eventually return that id.
 * <p>
 * The {@link #close()} method must always be invoked when done using an
 * generator (for this time). Failure to do will render the generator as
 * "sticky" and unusable next time you try to initialize a generator using the
 * same file. There can only be one id generator instance per id generator file.
 * <p>
 * In case of disk/file I/O failure an <CODE>IOException</CODE> is thrown.
 */
public class IdGeneratorImpl implements IdGenerator
{
    // sticky(byte), nextFreeId(long)
    private static final int HEADER_SIZE = 9;

    // if sticky the id generator wasn't closed properly so it has to be
    // rebuilt (go through the node, relationship, property, rel type etc files)
    private static final byte CLEAN_GENERATOR = (byte) 0;
    private static final byte STICKY_GENERATOR = (byte) 1;

    public static final long INTEGER_MINUS_ONE = 0xFFFFFFFFL;  // 4294967295L;

    // number of defragged ids to grab from file in batch (also used for write)
    private int grabSize = -1;
    private AtomicLong nextFreeId = new AtomicLong( -1 );
    // total bytes read from file, used in writeIdBatch() and close()
    private long totalBytesRead = 0;
    // true if more defragged ids can be read from file
    private boolean haveMore = true;
    // marks where this sessions released ids will be written
    private long readBlocksTo = HEADER_SIZE;
    // used to calculate number of ids actually in use
    private long defraggedIdCount = -1;

    private final String fileName;
    private FileChannel fileChannel = null;
    // in memory defragged ids read from file (and from freeId)
    private final LinkedList<Long> defragedIdList =
        new LinkedList<Long>();
    // in memory newly free defragged ids that havn't been flushed to disk yet
    private final LinkedList<Long> releasedIdList =
        new LinkedList<Long>();
    // buffer used in readIdBatch()
    private ByteBuffer readBuffer = null;
    // buffer used in writeIdBatch() and close()
    private ByteBuffer writeBuffer = null;

    private final long max;
    private final boolean aggressiveReuse;

    /**
     * Opens the id generator represented by <CODE>fileName</CODE>. The
     * <CODE>grabSize</CODE> means how many defragged ids we should keep in
     * memory and is also the size (x4) of the two buffers used for reading and
     * writing to the id generator file. The highest returned id will be read
     * from file and if <CODE>grabSize</CODE> number of ids exist they will be
     * read into memory (if less exist all defragged ids will be in memory).
     * <p>
     * If this id generator hasn't been closed properly since the previous
     * session (sticky) an <CODE>IOException</CODE> will be thrown. When this
     * happens one has to rebuild the id generator from the (node/rel/prop)
     * store file.
     *
     * @param fileName
     *            The file name (and path if needed) for the id generator to be
     *            opened
     * @param grabSize
     *            The number of defragged ids to keep in memory
     * @param max is the highest possible id to be returned by this id generator from
     * {@link #nextId()}.
     * @param aggressiveReuse will reuse ids during the same session, not requiring
     * a restart to be able reuse ids freed with {@link #freeId(long)}.
     * @throws UnderlyingStorageException
     *             If no such file exist or if the id generator is sticky
     */
    public IdGeneratorImpl( String fileName, int grabSize, long max, boolean aggressiveReuse )
    {
        this.aggressiveReuse = aggressiveReuse;
        if ( grabSize < 1 )
        {
            throw new IllegalArgumentException( "Illegal grabSize: " + grabSize );
        }
        this.max = max;
        this.fileName = fileName;
        this.grabSize = grabSize;
        readBuffer = ByteBuffer.allocate( grabSize * 8 );
        writeBuffer = ByteBuffer.allocate( grabSize * 8 );
        initGenerator();
    }

    /**
     * Returns the next "free" id. If a defragged id exist it will be returned
     * else the next free id that hasn't been used yet is returned. If no id
     * exist the capacity is exceeded (all values <= max are taken) and a
     * {@link UnderlyingStorageException} will be thrown.
     *
     * @return The next free id
     * @throws UnderlyingStorageException
     *             If the capacity is exceeded
     * @throws IllegalStateException if this id generator has been closed
     */
    public synchronized long nextId()
    {
        assertStillOpen();
        long nextDefragId = nextIdFromDefragList();
        if ( nextDefragId != -1 ) return nextDefragId;

        long id = nextFreeId.get();
        if ( id == INTEGER_MINUS_ONE )
        {
            // Skip the integer -1 (0xFFFFFFFF) because it represents
            // special values, f.ex. the end of a relationships/property chain.
            id = nextFreeId.incrementAndGet();
        }
        assertIdWithinCapacity( id );
        nextFreeId.incrementAndGet();
        return id;
    }

    private void assertIdWithinCapacity( long id )
    {
        if ( id > max || id < 0  )
        {
            throw new UnderlyingStorageException( "Id capacity exceeded" );
        }
    }

    private long nextIdFromDefragList()
    {
        if ( aggressiveReuse )
        {
            Long id = releasedIdList.poll();
            if ( id != null )
            {
                defraggedIdCount--;
                return id.longValue();
            }
        }

        if ( defragedIdList.size() > 0 )
        {
            long id = defragedIdList.removeFirst();
            if ( haveMore && defragedIdList.size() == 0 )
            {
                readIdBatch();
            }
            defraggedIdCount--;
            return id;
        }
        return -1;
    }

    private void assertStillOpen()
    {
        if ( fileChannel == null )
        {
            throw new IllegalStateException( "Closed id generator " + fileName );
        }
    }
<<<<<<< HEAD

=======
    
>>>>>>> 9667fa18
    public synchronized IdRange nextIdBatch( int size )
    {
        assertStillOpen();

        // Get from defrag list
        int count = 0;
        long[] defragIds = new long[size];
        while ( count < size )
        {
            long id = nextIdFromDefragList();
            if ( id == -1 )
            {
                break;
            }
            defragIds[count++] = id;
        }

        // Shrink the array to actual size
        long[] tmpArray = defragIds;
        defragIds = new long[count];
        System.arraycopy( tmpArray, 0, defragIds, 0, count );

        int sizeLeftForRange = size-count;
        long start = nextFreeId.get();
        long newHighId = start + sizeLeftForRange;
        assertIdWithinCapacity( newHighId );
        nextFreeId.set( newHighId );
        return new IdRange( defragIds, start, sizeLeftForRange );
    }

    /**
     * Sets the next free "high" id. This method should be called when an id
     * generator has been rebuilt. {@code id} must not be higher than {@code max}.
     *
     * @param id
     *            The next free id
     */
    public void setHighId( long id )
    {
        assertIdWithinCapacity( id );
        nextFreeId.set( id );
    }

    /**
     * Returns the next "high" id that will be returned if no defragged ids
     * exist.
     *
     * @return The next free "high" id
     */
    public long getHighId()
    {
        return nextFreeId.get();
    }

    /**
     * Frees the <CODE>id</CODE> making it a defragged id that will be
     * returned by next id before any new id (that hasn't been used yet) is
     * returned.
     * <p>
     * This method will throw an <CODE>IOException</CODE> if id is negative or
     * if id is greater than the highest returned id. However as stated in the
     * class documentation above the id isn't validated to see if it really is
     * free.
     *
     * @param id
     *            The id to be made available again
     * @throws IOException
     *             If id is negative or greater than the highest returned id
     */
    public synchronized void freeId( long id )
    {
        if ( id == INTEGER_MINUS_ONE )
        {
            return;
        }

        if ( fileChannel == null )
        {
            throw new IllegalStateException( "Generator closed " + fileName );
        }
        if ( id < 0 || id >= nextFreeId.get() )
        {
            throw new IllegalArgumentException( "Illegal id[" + id + "]" );
        }
        releasedIdList.add( id );
        defraggedIdCount++;
        if ( releasedIdList.size() >= grabSize )
        {
            writeIdBatch();
        }
    }

    /**
     * Closes the id generator flushing defragged ids in memory to file. The
     * file will be truncated to the minimal size required to hold all defragged
     * ids and it will be marked as clean (not sticky).
     * <p>
     * An invoke to the <CODE>nextId</CODE> or <CODE>freeId</CODE> after
     * this method has been invoked will result in an <CODE>IOException</CODE>
     * since the highest returned id has been set to a negative value.
     *
     * @throws IOException
     *             If unable to close this id generator
     */
    public synchronized void close()
    {
        if ( nextFreeId.get() == -1 )
        {
            return;
        }

        // write out lists
        if ( releasedIdList.size() > 0 )
        {
            writeIdBatch();
        }
        if ( defragedIdList.size() > 0 )
        {
            while ( defragedIdList.size() > 0 )
            {
                releasedIdList.add( defragedIdList.removeFirst() );
            }
            writeIdBatch();
        }

        // write header
        try
        {
            fileChannel.position( 0 );
            ByteBuffer buffer = ByteBuffer.allocate( HEADER_SIZE );
            buffer.put( STICKY_GENERATOR ).putLong( nextFreeId.get() );
            buffer.flip();
            fileChannel.write( buffer );
            // move data to remove fragmentation in file
            if ( totalBytesRead > HEADER_SIZE )
            {
                long writePosition = HEADER_SIZE;
                long readPosition = readBlocksTo;
                if ( totalBytesRead < readBlocksTo )
                {
                    readPosition = totalBytesRead;
                }
                int bytesRead = -1;
                do
                {
                    writeBuffer.clear();
                    fileChannel.position( readPosition );
                    bytesRead = fileChannel.read( writeBuffer );
                    readPosition += bytesRead;
                    writeBuffer.flip();
                    fileChannel.position( writePosition );
                    writePosition += fileChannel.write( writeBuffer );
                }
                while ( bytesRead > 0 );
                // truncate
                fileChannel.truncate( writePosition );
            }
            // flush
            fileChannel.force( false );
            // remove sticky
            buffer.clear();
            buffer.put( CLEAN_GENERATOR );
            buffer.limit( 1 );
            buffer.flip();
            fileChannel.position( 0 );
            fileChannel.write( buffer );
            // flush and close
            fileChannel.force( false );
            fileChannel.close();
            fileChannel = null;
            // make this generator unusable
            nextFreeId.set( -1 );
        }
        catch ( IOException e )
        {
            throw new UnderlyingStorageException(
                "Unable to close id generator " + fileName, e );
        }
    }

    /**
     * Returns the file associated with this id generator.
     *
     * @return The id generator's file name
     */
    public String getFileName()
    {
        return this.fileName;
    }

    /**
     * Creates a new id generator.
     *
     * @param fileName
     *            The name of the id generator
     * @throws IOException
     *             If unable to create the id generator
     */
    public static void createGenerator( String fileName )
    {
        // sanity checks
        if ( fileName == null )
        {
            throw new IllegalArgumentException( "Null filename" );
        }
        File file = new File( fileName );
        if ( file.exists() )
        {
            throw new IllegalStateException( "Can't create IdGeneratorFile["
                + fileName + "], file already exists" );
        }
        try
        {
            FileChannel channel = new FileOutputStream( fileName ).getChannel();
            // write the header
            ByteBuffer buffer = ByteBuffer.allocate( HEADER_SIZE );
            buffer.put( CLEAN_GENERATOR ).putLong( 0 ).flip();
            channel.write( buffer );
            channel.force( false );
            channel.close();
        }
        catch ( IOException e )
        {
            throw new UnderlyingStorageException(
                "Unable to create id generator" + fileName, e );
        }
    }

    // initialize the id generator and performs a simple validation
    private synchronized void initGenerator()
    {
        try
        {
            fileChannel = new RandomAccessFile( fileName, "rw" ).getChannel();
            ByteBuffer buffer = ByteBuffer.allocate( HEADER_SIZE );
            totalBytesRead = fileChannel.read( buffer );
            if ( totalBytesRead != HEADER_SIZE )
            {
                fileChannel.close();
                throw new InvalidIdGeneratorException(
                    "Unable to read header, bytes read: " + totalBytesRead );
            }
            buffer.flip();
            byte storageStatus = buffer.get();
            if ( storageStatus != CLEAN_GENERATOR )
            {
                fileChannel.close();
                throw new InvalidIdGeneratorException( "Sticky generator[ "
                    + fileName
                    + "] delete this id generator and build a new one" );
            }
            this.nextFreeId.set( buffer.getLong() );
            buffer.flip();
            buffer.put( STICKY_GENERATOR ).limit( 1 ).flip();
            fileChannel.position( 0 );
            fileChannel.write( buffer );
            fileChannel.position( HEADER_SIZE );
            readBlocksTo = fileChannel.size();
            defraggedIdCount = (int) (readBlocksTo - HEADER_SIZE) / 8;
            readIdBatch();
        }
        catch ( IOException e )
        {
            throw new UnderlyingStorageException(
                "Unable to init id generator " + fileName, e );
        }
    }

    private void readIdBatch()
    {
        if ( !haveMore )
        {
            return;
        }
        if ( totalBytesRead >= readBlocksTo )
        {
            haveMore = false;
            return;
        }
        try
        {
            if ( totalBytesRead + readBuffer.capacity() > readBlocksTo )
            {
                readBuffer.clear();
                readBuffer
                    .limit( (int) (readBlocksTo - fileChannel.position()) );
            }
            else
            {
                readBuffer.clear();
            }
            fileChannel.position( totalBytesRead );
            int bytesRead = fileChannel.read( readBuffer );
            assert fileChannel.position() <= readBlocksTo;
            totalBytesRead += bytesRead;
            readBuffer.flip();
            assert (bytesRead % 8) == 0;
            int idsRead = bytesRead / 8;
            defraggedIdCount -= idsRead;
            for ( int i = 0; i < idsRead; i++ )
            {
                long id = readBuffer.getLong();
                if ( id != INTEGER_MINUS_ONE )
                {
                    defragedIdList.add( id );
                }
            }
        }
        catch ( IOException e )
        {
            throw new UnderlyingStorageException(
                "Failed reading defragged id batch", e );
        }
    }

    // writes a batch of defragged ids to file
    private void writeIdBatch()
    {
        // position at end
        try
        {
            fileChannel.position( fileChannel.size() );
            writeBuffer.clear();
            while ( releasedIdList.size() > 0 )
            {
                long id = releasedIdList.removeFirst();
                if ( id == INTEGER_MINUS_ONE )
                {
                    continue;
                }
                writeBuffer.putLong( id );
                if ( writeBuffer.position() == writeBuffer.capacity() )
                {
                    writeBuffer.flip();
                    fileChannel.write( writeBuffer );
                    writeBuffer.clear();
                }
            }
            writeBuffer.flip();
            fileChannel.write( writeBuffer );
            // position for next readIdBatch
            fileChannel.position( totalBytesRead );
        }
        catch ( IOException e )
        {
            throw new UnderlyingStorageException(
                "Unable to write defragged id " + " batch", e );
        }
    }

    /**
     * Utility method that will dump all defragged id's and the "high id" to
     * console. Do not call while running store using this id generator since it
     * could corrupt the id generator (not thread safe). This method will close
     * the id generator after being invoked.
     *
     * @throws IOException
     *             If problem dumping free ids
     */
    public synchronized void dumpFreeIds()
    {
        while ( haveMore )
        {
            readIdBatch();
        }
        java.util.Iterator<Long> itr = defragedIdList.iterator();
        while ( itr.hasNext() )
        {
            System.out.print( " " + itr.next() );
        }
        System.out.println( "\nNext free id: " + nextFreeId );
        close();
    }

    public synchronized long getNumberOfIdsInUse()
    {
        return nextFreeId.get() - defraggedIdCount;
    }

    public long getDefragCount()
    {
        return defraggedIdCount;
    }
    
    public void clearFreeIds()
    {
        releasedIdList.clear();
        defragedIdList.clear();
        defraggedIdCount = -1;
        try
        {
            truncateFile( fileChannel, HEADER_SIZE );
        }
        catch ( IOException e )
        {
            throw new RuntimeException( e );
        }
    }
}<|MERGE_RESOLUTION|>--- conflicted
+++ resolved
@@ -209,11 +209,7 @@
             throw new IllegalStateException( "Closed id generator " + fileName );
         }
     }
-<<<<<<< HEAD
-
-=======
-    
->>>>>>> 9667fa18
+
     public synchronized IdRange nextIdBatch( int size )
     {
         assertStillOpen();

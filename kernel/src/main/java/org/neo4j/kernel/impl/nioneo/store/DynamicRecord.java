/**
 * Copyright (c) 2002-2011 "Neo Technology,"
 * Network Engine for Objects in Lund AB [http://neotechnology.com]
 *
 * This file is part of Neo4j.
 *
 * Neo4j is free software: you can redistribute it and/or modify
 * it under the terms of the GNU General Public License as published by
 * the Free Software Foundation, either version 3 of the License, or
 * (at your option) any later version.
 *
 * This program is distributed in the hope that it will be useful,
 * but WITHOUT ANY WARRANTY; without even the implied warranty of
 * MERCHANTABILITY or FITNESS FOR A PARTICULAR PURPOSE.  See the
 * GNU General Public License for more details.
 *
 * You should have received a copy of the GNU General Public License
 * along with this program.  If not, see <http://www.gnu.org/licenses/>.
 */
package org.neo4j.kernel.impl.nioneo.store;

public class DynamicRecord extends Abstract64BitRecord
{
    private byte[] data = null;
    private int length;
    private long nextBlock = Record.NO_NEXT_BLOCK.intValue();
    private boolean isLight = true;
    private int type;

    public DynamicRecord( long id )
    {
        super( id );
    }

    public int getType()
    {
        return type;
    }

    void setType( int type )
    {
        this.type = type;
    }

    void setIsLight( boolean status )
    {
        this.isLight = status;
    }

    public boolean isLight()
    {
        return isLight;
    }

    public void setLength( int length )
    {
        this.length = length;
    }

    @Override
    public void setInUse( boolean inUse )
    {
        super.setInUse( inUse );
        if ( !inUse )
        {
            data = null;
        }
    }

    public void setInUse( boolean inUse, int type )
    {
        this.type = type;
        this.setInUse( inUse );
    }

    public void setData( byte[] data )
    {
        isLight = false;
        this.length = data.length;
        this.data = data;
    }

    public int getLength()
    {
        return length;
    }

    public byte[] getData()
    {
        assert !isLight;
        return data;
    }

<<<<<<< HEAD
    public boolean isCharData()
    {
        return charData != null;
    }

    public char[] getDataAsChar()
    {
        assert !isLight;
        assert data == null;
        return charData;
    }
=======
    // public long getPrevBlock()
    // {
    // return prevBlock;
    // }
    //
    // public void setPrevBlock( long prevBlock )
    // {
    // this.prevBlock = prevBlock;
    // }
>>>>>>> c573b96c

    public long getNextBlock()
    {
        return nextBlock;
    }

    public void setNextBlock( long nextBlock )
    {
        this.nextBlock = nextBlock;
    }

    @Override
    public String toString()
    {
        StringBuffer buf = new StringBuffer();
        buf.append( "DynamicRecord[" ).append( getId() ).append( "," ).append(
                inUse() );
        if ( inUse() )
        {
            boolean written = false;
            buf.append( "," );
            if ( isLight )
            {
                buf.append( "isLight" );
            }
            if ( data != null )
            {
                buf.append( "byte[" + data.length + "]" );
                written = true;
            }
            if ( charData != null )
            {
                buf.append( "char[" + charData.length + "]" );
                written = true;
            }
            if (!written)
            {
                buf.append( "null" );
            }
        }
        buf.append( "," ).append( nextBlock ).append( "]" );
        return buf.toString();
    }
}<|MERGE_RESOLUTION|>--- conflicted
+++ resolved
@@ -91,30 +91,6 @@
         return data;
     }
 
-<<<<<<< HEAD
-    public boolean isCharData()
-    {
-        return charData != null;
-    }
-
-    public char[] getDataAsChar()
-    {
-        assert !isLight;
-        assert data == null;
-        return charData;
-    }
-=======
-    // public long getPrevBlock()
-    // {
-    // return prevBlock;
-    // }
-    //
-    // public void setPrevBlock( long prevBlock )
-    // {
-    // this.prevBlock = prevBlock;
-    // }
->>>>>>> c573b96c
-
     public long getNextBlock()
     {
         return nextBlock;
@@ -144,11 +120,6 @@
                 buf.append( "byte[" + data.length + "]" );
                 written = true;
             }
-            if ( charData != null )
-            {
-                buf.append( "char[" + charData.length + "]" );
-                written = true;
-            }
             if (!written)
             {
                 buf.append( "null" );

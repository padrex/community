--- conflicted
+++ resolved
@@ -101,11 +101,7 @@
         maxDepth = maxDepth != null || pruneDescription != null ? maxDepth : 1;
         if ( maxDepth != null )
         {
-<<<<<<< HEAD
             result = result.evaluator( Evaluators.toDepth( ((Number) maxDepth).intValue() ) );
-=======
-            result = result.prune( Traversal.pruneAfterDepth( ( (Number) maxDepth ).intValue() ) );
->>>>>>> 2d7ae4c6
         }
         return result;
     }
@@ -126,26 +122,17 @@
             {
                 pairDescriptions = Arrays.asList( relationshipsDescription );
             }
-<<<<<<< HEAD
             
             Expander expander = Traversal.emptyExpander();
-=======
-
->>>>>>> 2d7ae4c6
             for ( Object pairDescription : pairDescriptions )
             {
                 Map map = (Map) pairDescription;
                 String name = (String) map.get( "type" );
                 RelationshipType type = DynamicRelationshipType.withName( name );
                 String directionName = (String) map.get( "direction" );
-<<<<<<< HEAD
                 expander = directionName == null ? expander.add( type ) :
                         expander.add( type, stringToEnum( directionName,
                                 RelationshipDirection.class, true ).internal );
-=======
-                result = directionName == null ? result.relationships( type ) : result.relationships( type,
-                        stringToEnum( directionName, RelationshipDirection.class, true ).internal );
->>>>>>> 2d7ae4c6
             }
             result = result.expand( expander );
         }

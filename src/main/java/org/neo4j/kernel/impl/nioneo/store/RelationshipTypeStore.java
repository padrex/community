--- conflicted
+++ resolved
@@ -127,14 +127,9 @@
                 IdGeneratorFactory.class );
         createEmptyStore( fileName, VERSION, idGeneratorFactory );
         DynamicStringStore.createStore( fileName + ".names",
-<<<<<<< HEAD
-            TYPE_STORE_BLOCK_SIZE );
-        RelationshipTypeStore store = new RelationshipTypeStore( fileName );
-=======
             TYPE_STORE_BLOCK_SIZE, idGeneratorFactory, IdType.RELATIONSHIP_TYPE_BLOCK );
         RelationshipTypeStore store = new RelationshipTypeStore(
                 fileName, config, IdType.RELATIONSHIP_TYPE );
->>>>>>> 93fcfdc6
         store.close();
     }
 
